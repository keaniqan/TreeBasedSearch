import sys
<<<<<<< HEAD
import math
import heapq
import itertools
from collections import deque
import time
import tracemalloc

# Optional OS-level memory (RSS). Will be ignored if psutil isn't installed.
try:
    import psutil  # type: ignore
except Exception:  # pragma: no cover - optional dependency
    psutil = None
=======

# Import search strategies implemented in the `strategies` package
from strategies.common import euclidean, reconstruct_path
from strategies.dfs import run_dfs
from strategies.bfs import run_bfs
from strategies.gbfs import run_gbfs
from strategies.astar import run_astar
>>>>>>> adf96730

# --- 1. Define Node and Graph Classes ---

class Node:
    """Represents a node in the 2D graph."""
    def __init__(self, node_id, x, y):
        self.id = int(node_id)
        self.x = int(x)
        self.y = int(y)

    def __repr__(self):
        return f"Node {self.id}: ({self.x},{self.y})"

class Graph:
    """Represents the complete directed graph."""
    def __init__(self):
        self.nodes = {}           # {node_id: Node_object}
        self.adjacency = {}       # {from_node_id: [(to_node_id, cost), ...]}
        self.origin = None        # Origin node ID
        self.destinations = set() # Set of destination node IDs

    def add_node(self, node):
        """Adds a Node object to the graph."""
        self.nodes[node.id] = node
        # Initialize adjacency list for the new node
        if node.id not in self.adjacency:
            self.adjacency[node.id] = []

    def add_edge(self, from_id, to_id, cost):
        """Adds a directed edge and its cost."""
        if from_id in self.adjacency:
            self.adjacency[from_id].append((to_id, cost))
        else:
            self.adjacency[from_id] = [(to_id, cost)]

    def get_coordinates(self, node_id):
        """Returns the (x, y) coordinates of a node."""
        node = self.nodes.get(node_id)
        return (node.x, node.y) if node else None

# --- Search algorithm implementations (basic, suitable for small graphs) ---

<<<<<<< HEAD
def euclidean(a, b):
    """Euclidean distance between coordinate tuples a and b."""
    (x1, y1), (x2, y2) = a, b
    return math.hypot(x1 - x2, y1 - y2)

def reconstruct_path(came_from, current):
    """Reconstructs path (list of node ids) from came_from map."""
    path = [current]
    while current in came_from:
        current = came_from[current]
        path.append(current)
    path.reverse()
    return path

def run_dfs(graph):
    """Depth-First Search: returns (goal_node, nodes_created, path_list) or None."""
    start = graph.origin
    goals = graph.destinations
    if start is None or not goals:
        return None

    stack = [(start, None)]  # (node, parent)
    came_from = {}
    visited = set()
    nodes_created = 0

    while stack:
        node, parent = stack.pop()
        if node in visited:
            continue
        visited.add(node)
        nodes_created += 1
        if parent is not None:
            came_from[node] = parent

        if node in goals:
            path = reconstruct_path(came_from, node)
            return node, nodes_created, path

        # push neighbours in reverse order so smaller ids are expanded first
        neighbors = graph.adjacency.get(node, [])
        for to_id, _cost in reversed(sorted(neighbors, key=lambda x: x[0])):
            if to_id not in visited:
                stack.append((to_id, node))

    return None

def run_bfs(graph):
    """Breadth-First Search."""
    start = graph.origin
    goals = graph.destinations
    if start is None or not goals:
        return None

    q = deque([(start, None)])
    came_from = {}
    visited = {start}
    nodes_created = 0

    while q:
        node, parent = q.popleft()
        nodes_created += 1
        if parent is not None:
            came_from[node] = parent

        if node in goals:
            path = reconstruct_path(came_from, node)
            return node, nodes_created, path

        # enqueue neighbors in ascending id order
        for to_id, _cost in sorted(graph.adjacency.get(node, []), key=lambda x: x[0]):
            if to_id not in visited:
                visited.add(to_id)
                q.append((to_id, node))

    return None

def run_gbfs(graph):
    start = graph.origin
    goals = graph.destinations
    if start is None or not goals:
        return None

    goal_coords = [graph.get_coordinates(g) for g in goals]
    came_from = {}
    visited = set()
    nodes_created = 0
    counter = itertools.count()
    heap = []

    # push start with its heuristic
    start_coord = graph.get_coordinates(start)
    start_h = min(euclidean(start_coord, gc) for gc in goal_coords) if start_coord is not None else float('inf')
    heapq.heappush(heap, (start_h, start, next(counter), start, None))  # (h, node_id, counter, node, parent)

    while heap:
        _, _node_id, _cnt, node, parent = heapq.heappop(heap)
        if node in visited:
            continue
        visited.add(node)
        nodes_created += 1
        if parent is not None:
            came_from[node] = parent

        if node in goals:
            path = reconstruct_path(came_from, node)
            return node, nodes_created, path

        # expand neighbors: push in ascending id order so insertion order reflects ascending ids
        for to_id, _cost in sorted(graph.adjacency.get(node, []), key=lambda x: x[0]):
            if to_id in visited:
                continue
            to_coord = graph.get_coordinates(to_id)
            h = min(euclidean(to_coord, gc) for gc in goal_coords) if to_coord is not None else float('inf')
            heapq.heappush(heap, (h, to_id, next(counter), to_id, node))

    return None

def run_astar(graph):
    """A* search using Euclidean distance as heuristic."""
    start = graph.origin
    goals = graph.destinations
    if start is None or not goals:
        return None

    goal_coords = [graph.get_coordinates(g) for g in goals]

    g_score = {start: 0}
    came_from = {}
    nodes_created = 0
    closed = set()
    counter = itertools.count()
    heap = []

    start_coord = graph.get_coordinates(start)
    start_h = min(euclidean(start_coord, gc) for gc in goal_coords) if start_coord is not None else float('inf')
    heapq.heappush(heap, (start_h, start, next(counter), start))

    while heap:
        f, _node_id, _cnt, node = heapq.heappop(heap)
        if node in closed:
            continue
        nodes_created += 1

        if node in goals:
            path = reconstruct_path(came_from, node)
            return node, nodes_created, path

        closed.add(node)

        node_coord = graph.get_coordinates(node)
        for to_id, cost in sorted(graph.adjacency.get(node, []), key=lambda x: x[0]):
            tentative_g = g_score.get(node, float('inf')) + cost
            if tentative_g < g_score.get(to_id, float('inf')):
                g_score[to_id] = tentative_g
                came_from[to_id] = node
                to_coord = graph.get_coordinates(to_id)
                h = min(euclidean(to_coord, gc) for gc in goal_coords) if to_coord is not None else float('inf')
                f_score = tentative_g + h
                heapq.heappush(heap, (f_score, to_id, next(counter), to_id))

    return None
=======
# The search algorithm implementations have been moved into separate modules under
# the `strategies` package. They are imported above so the rest of this file can
# call them exactly as before (run_dfs, run_bfs, run_gbfs, run_astar).
>>>>>>> adf96730

# --- 2. Implement the File Reader (Parser) ---

class GraphReader:
    """Handles parsing the problem specification file."""
    
    def __init__(self, filename):
        self.filename = filename
        self.graph = Graph()
        
    def read_problem(self):
        """Reads the file and populates the Graph object."""
        try:
            with open(self.filename, 'r') as f:
                lines = [line.strip() for line in f if line.strip()] # Read and clean lines
        except FileNotFoundError:
            print(f"Error: File not found: {self.filename}")
            sys.exit(1)

        current_section = None
        
        for line in lines:
            if line.startswith("Nodes:"):
                current_section = "NODES"
                continue
            elif line.startswith("Edges:"):
                current_section = "EDGES"
                continue
            elif line.startswith("Origin:"):
                current_section = "ORIGIN"
                continue
            elif line.startswith("Destinations:"):
                current_section = "DESTINATIONS"
                continue
            
            if current_section == "NODES":
                # Example: 1: (4,1)
                try:
                    parts = line.split(':')
                    node_id = int(parts[0].strip())
                    coords_str = parts[1].strip().strip('()')
                    x, y = map(int, coords_str.split(','))
                    self.graph.add_node(Node(node_id, x, y))
                except Exception as e:
                    print(f"Error parsing node line '{line}': {e}")
            
            elif current_section == "EDGES":
                # Example: (2,1): 4
                try:
                    parts = line.split(':')
                    cost = int(parts[1].strip())
                    
                    # Extract (2,1)
                    nodes_str = parts[0].strip().strip('()')
                    from_id, to_id = map(int, nodes_str.split(','))
                    
                    self.graph.add_edge(from_id, to_id, cost)
                except Exception as e:
                    print(f"Error parsing edge line '{line}': {e}")
            
            elif current_section == "ORIGIN":
                # Example: 2
                try:
                    self.graph.origin = int(line)
                except Exception as e:
                    print(f"Error parsing origin line '{line}': {e}")
                    
            elif current_section == "DESTINATIONS":
                # Example: 5; 4
                try:
                    dest_ids = [int(d.strip()) for d in line.split(';') if d.strip()]
                    self.graph.destinations.update(dest_ids)
                except Exception as e:
                    print(f"Error parsing destinations line '{line}': {e}")
                    
        return self.graph

# --- 3. Main Program Structure (Entry Point) ---

# Note: You'll need to create a text file (e.g., 'problem.txt') 
# containing the data structure you provided in the previous prompt.

def _format_bytes(n_bytes: int) -> str:
    """Human-readable bytes in KB/MB with 2 decimals."""
    if n_bytes < 1024:
        return f"{n_bytes} B"
    kb = n_bytes / 1024.0
    if kb < 1024:
        return f"{kb:.2f} KB"
    mb = kb / 1024.0
    if mb < 1024:
        return f"{mb:.2f} MB"
    gb = mb / 1024.0
    return f"{gb:.2f} GB"


def _execute_with_metrics(run_fn, graph):
    """Run a search function and collect runtime and memory metrics.

    Returns: (result, runtime_seconds, peak_tracemalloc_bytes, rss_after_bytes)
    - peak_tracemalloc_bytes: peak Python allocations measured by tracemalloc
    - rss_after_bytes: process RSS at end (approx OS memory usage); None if psutil missing
    """
    # Start Python allocation tracking
    tracemalloc.start()
    # Optional OS RSS sampling
    proc = psutil.Process() if psutil else None
    t0 = time.perf_counter()
    result = run_fn(graph)
    dt = time.perf_counter() - t0
    _cur, peak = tracemalloc.get_traced_memory()
    tracemalloc.stop()
    rss_after = proc.memory_info().rss if proc else None
    return result, dt, peak, rss_after


def main(filename, method, metrics_mode="none"):
    """Main function to run the search algorithm.

    metrics_mode: "none" | "stderr" | "stdout"
    - When not "none", prints a single metrics line in addition to the original output
    """
    
    # 1. Read and build the graph
    reader = GraphReader(filename)
    graph = reader.read_problem()

    # --- Print Graph for Verification (Optional) ---
    print(f"Problem File: {filename}, Method: {method}")
    print(f"Origin: {graph.origin}")
    print(f"Destinations: {graph.destinations}")
    # print(f"Nodes: {graph.nodes}")
    # print(f"Edges: {graph.adjacency}")
    
    # 2. Implement Search Logic Here
    # Choose and run the requested search method
    method = method.upper()
    if method == "DFS":
        run_fn = run_dfs
    elif method == "BFS":
        run_fn = run_bfs
    elif method == "GBFS":
        run_fn = run_gbfs
    elif method == "AS":
        run_fn = run_astar
    elif method == "CUS1":
        # Custom strategy 1 - use A*
        run_fn = run_astar
    elif method == "CUS2":
        # Custom strategy 2 - use Greedy Best-First
        run_fn = run_gbfs
    else:
        print(f"Unknown method: {method}")
        return

    # Execute selected method with metrics
    result, runtime_s, peak_bytes, rss_after = _execute_with_metrics(run_fn, graph)

    # 3. Output the result in the required format
    # Expected output:
    # <filename> <method>
    # <goal_node> <nodes_created> <path>
    if result is None:
        print(f"{filename} {method}")
        print("None 0 ")
        # Metrics line (optional)
        if metrics_mode in ("stderr", "stdout"):
            metrics_line = (
                f"Metrics: method={method} nodes_expanded=0 "
                f"runtime_ms={(runtime_s*1000):.3f} peak_py_mem={_format_bytes(peak_bytes)}"
                + (f" rss_now={_format_bytes(rss_after)}" if rss_after is not None else "")
            )
            if metrics_mode == "stdout":
                print(metrics_line)
            else:
                print(metrics_line, file=sys.stderr)
        return

    goal_node, nodes_created, path_list = result
    path_str = " -> ".join(str(n) for n in path_list)
    print(f"{filename} {method}")
    print(f"{goal_node} {nodes_created}\n{path_str}")

    # Metrics (printed separately so original stdout format remains intact)
    if metrics_mode in ("stderr", "stdout"):
        metrics_line = (
            f"Metrics: method={method} nodes_expanded={nodes_created} "
            f"runtime_ms={(runtime_s*1000):.3f} peak_py_mem={_format_bytes(peak_bytes)}"
            + (f" rss_now={_format_bytes(rss_after)}" if rss_after is not None else "")
        )
        if metrics_mode == "stdout":
            print(metrics_line)
        else:
            print(metrics_line, file=sys.stderr)
    
    # NOTE: You must implement the run_dfs, run_bfs, etc. functions separately.
    # NOTE: Remember to apply the tie-breaking rules[cite: 83, 84].

if __name__ == "__main__":
    # Check for correct command-line arguments (filename and method[, metrics flag])
    # e.g., python search.py problem.txt DFS --metrics
    if len(sys.argv) not in (3, 4):
        print("Usage: python search.py <filename> <method> [--metrics | --metrics-stdout]")
        print("Methods: DFS, BFS, GBFS, AS, CUS1, CUS2")
        sys.exit(1)

    filename, method = sys.argv[1], sys.argv[2]
    metrics_mode = "none"
    if len(sys.argv) == 4:
        flag = sys.argv[3].lower()
        if flag in ("--metrics", "-m"):
            metrics_mode = "stderr"
        elif flag == "--metrics-stdout":
            metrics_mode = "stdout"
        else:
            print(f"Warning: unknown flag '{sys.argv[3]}'. Metrics disabled.", file=sys.stderr)

    main(filename, method, metrics_mode)<|MERGE_RESOLUTION|>--- conflicted
+++ resolved
@@ -1,451 +1,440 @@
-import sys
-<<<<<<< HEAD
-import math
-import heapq
-import itertools
-from collections import deque
-import time
-import tracemalloc
-
-# Optional OS-level memory (RSS). Will be ignored if psutil isn't installed.
-try:
-    import psutil  # type: ignore
-except Exception:  # pragma: no cover - optional dependency
-    psutil = None
-=======
-
-# Import search strategies implemented in the `strategies` package
-from strategies.common import euclidean, reconstruct_path
-from strategies.dfs import run_dfs
-from strategies.bfs import run_bfs
-from strategies.gbfs import run_gbfs
-from strategies.astar import run_astar
->>>>>>> adf96730
-
-# --- 1. Define Node and Graph Classes ---
-
-class Node:
-    """Represents a node in the 2D graph."""
-    def __init__(self, node_id, x, y):
-        self.id = int(node_id)
-        self.x = int(x)
-        self.y = int(y)
-
-    def __repr__(self):
-        return f"Node {self.id}: ({self.x},{self.y})"
-
-class Graph:
-    """Represents the complete directed graph."""
-    def __init__(self):
-        self.nodes = {}           # {node_id: Node_object}
-        self.adjacency = {}       # {from_node_id: [(to_node_id, cost), ...]}
-        self.origin = None        # Origin node ID
-        self.destinations = set() # Set of destination node IDs
-
-    def add_node(self, node):
-        """Adds a Node object to the graph."""
-        self.nodes[node.id] = node
-        # Initialize adjacency list for the new node
-        if node.id not in self.adjacency:
-            self.adjacency[node.id] = []
-
-    def add_edge(self, from_id, to_id, cost):
-        """Adds a directed edge and its cost."""
-        if from_id in self.adjacency:
-            self.adjacency[from_id].append((to_id, cost))
-        else:
-            self.adjacency[from_id] = [(to_id, cost)]
-
-    def get_coordinates(self, node_id):
-        """Returns the (x, y) coordinates of a node."""
-        node = self.nodes.get(node_id)
-        return (node.x, node.y) if node else None
-
-# --- Search algorithm implementations (basic, suitable for small graphs) ---
-
-<<<<<<< HEAD
-def euclidean(a, b):
-    """Euclidean distance between coordinate tuples a and b."""
-    (x1, y1), (x2, y2) = a, b
-    return math.hypot(x1 - x2, y1 - y2)
-
-def reconstruct_path(came_from, current):
-    """Reconstructs path (list of node ids) from came_from map."""
-    path = [current]
-    while current in came_from:
-        current = came_from[current]
-        path.append(current)
-    path.reverse()
-    return path
-
-def run_dfs(graph):
-    """Depth-First Search: returns (goal_node, nodes_created, path_list) or None."""
-    start = graph.origin
-    goals = graph.destinations
-    if start is None or not goals:
-        return None
-
-    stack = [(start, None)]  # (node, parent)
-    came_from = {}
-    visited = set()
-    nodes_created = 0
-
-    while stack:
-        node, parent = stack.pop()
-        if node in visited:
-            continue
-        visited.add(node)
-        nodes_created += 1
-        if parent is not None:
-            came_from[node] = parent
-
-        if node in goals:
-            path = reconstruct_path(came_from, node)
-            return node, nodes_created, path
-
-        # push neighbours in reverse order so smaller ids are expanded first
-        neighbors = graph.adjacency.get(node, [])
-        for to_id, _cost in reversed(sorted(neighbors, key=lambda x: x[0])):
-            if to_id not in visited:
-                stack.append((to_id, node))
-
-    return None
-
-def run_bfs(graph):
-    """Breadth-First Search."""
-    start = graph.origin
-    goals = graph.destinations
-    if start is None or not goals:
-        return None
-
-    q = deque([(start, None)])
-    came_from = {}
-    visited = {start}
-    nodes_created = 0
-
-    while q:
-        node, parent = q.popleft()
-        nodes_created += 1
-        if parent is not None:
-            came_from[node] = parent
-
-        if node in goals:
-            path = reconstruct_path(came_from, node)
-            return node, nodes_created, path
-
-        # enqueue neighbors in ascending id order
-        for to_id, _cost in sorted(graph.adjacency.get(node, []), key=lambda x: x[0]):
-            if to_id not in visited:
-                visited.add(to_id)
-                q.append((to_id, node))
-
-    return None
-
-def run_gbfs(graph):
-    start = graph.origin
-    goals = graph.destinations
-    if start is None or not goals:
-        return None
-
-    goal_coords = [graph.get_coordinates(g) for g in goals]
-    came_from = {}
-    visited = set()
-    nodes_created = 0
-    counter = itertools.count()
-    heap = []
-
-    # push start with its heuristic
-    start_coord = graph.get_coordinates(start)
-    start_h = min(euclidean(start_coord, gc) for gc in goal_coords) if start_coord is not None else float('inf')
-    heapq.heappush(heap, (start_h, start, next(counter), start, None))  # (h, node_id, counter, node, parent)
-
-    while heap:
-        _, _node_id, _cnt, node, parent = heapq.heappop(heap)
-        if node in visited:
-            continue
-        visited.add(node)
-        nodes_created += 1
-        if parent is not None:
-            came_from[node] = parent
-
-        if node in goals:
-            path = reconstruct_path(came_from, node)
-            return node, nodes_created, path
-
-        # expand neighbors: push in ascending id order so insertion order reflects ascending ids
-        for to_id, _cost in sorted(graph.adjacency.get(node, []), key=lambda x: x[0]):
-            if to_id in visited:
-                continue
-            to_coord = graph.get_coordinates(to_id)
-            h = min(euclidean(to_coord, gc) for gc in goal_coords) if to_coord is not None else float('inf')
-            heapq.heappush(heap, (h, to_id, next(counter), to_id, node))
-
-    return None
-
-def run_astar(graph):
-    """A* search using Euclidean distance as heuristic."""
-    start = graph.origin
-    goals = graph.destinations
-    if start is None or not goals:
-        return None
-
-    goal_coords = [graph.get_coordinates(g) for g in goals]
-
-    g_score = {start: 0}
-    came_from = {}
-    nodes_created = 0
-    closed = set()
-    counter = itertools.count()
-    heap = []
-
-    start_coord = graph.get_coordinates(start)
-    start_h = min(euclidean(start_coord, gc) for gc in goal_coords) if start_coord is not None else float('inf')
-    heapq.heappush(heap, (start_h, start, next(counter), start))
-
-    while heap:
-        f, _node_id, _cnt, node = heapq.heappop(heap)
-        if node in closed:
-            continue
-        nodes_created += 1
-
-        if node in goals:
-            path = reconstruct_path(came_from, node)
-            return node, nodes_created, path
-
-        closed.add(node)
-
-        node_coord = graph.get_coordinates(node)
-        for to_id, cost in sorted(graph.adjacency.get(node, []), key=lambda x: x[0]):
-            tentative_g = g_score.get(node, float('inf')) + cost
-            if tentative_g < g_score.get(to_id, float('inf')):
-                g_score[to_id] = tentative_g
-                came_from[to_id] = node
-                to_coord = graph.get_coordinates(to_id)
-                h = min(euclidean(to_coord, gc) for gc in goal_coords) if to_coord is not None else float('inf')
-                f_score = tentative_g + h
-                heapq.heappush(heap, (f_score, to_id, next(counter), to_id))
-
-    return None
-=======
-# The search algorithm implementations have been moved into separate modules under
-# the `strategies` package. They are imported above so the rest of this file can
-# call them exactly as before (run_dfs, run_bfs, run_gbfs, run_astar).
->>>>>>> adf96730
-
-# --- 2. Implement the File Reader (Parser) ---
-
-class GraphReader:
-    """Handles parsing the problem specification file."""
-    
-    def __init__(self, filename):
-        self.filename = filename
-        self.graph = Graph()
-        
-    def read_problem(self):
-        """Reads the file and populates the Graph object."""
-        try:
-            with open(self.filename, 'r') as f:
-                lines = [line.strip() for line in f if line.strip()] # Read and clean lines
-        except FileNotFoundError:
-            print(f"Error: File not found: {self.filename}")
-            sys.exit(1)
-
-        current_section = None
-        
-        for line in lines:
-            if line.startswith("Nodes:"):
-                current_section = "NODES"
-                continue
-            elif line.startswith("Edges:"):
-                current_section = "EDGES"
-                continue
-            elif line.startswith("Origin:"):
-                current_section = "ORIGIN"
-                continue
-            elif line.startswith("Destinations:"):
-                current_section = "DESTINATIONS"
-                continue
-            
-            if current_section == "NODES":
-                # Example: 1: (4,1)
-                try:
-                    parts = line.split(':')
-                    node_id = int(parts[0].strip())
-                    coords_str = parts[1].strip().strip('()')
-                    x, y = map(int, coords_str.split(','))
-                    self.graph.add_node(Node(node_id, x, y))
-                except Exception as e:
-                    print(f"Error parsing node line '{line}': {e}")
-            
-            elif current_section == "EDGES":
-                # Example: (2,1): 4
-                try:
-                    parts = line.split(':')
-                    cost = int(parts[1].strip())
-                    
-                    # Extract (2,1)
-                    nodes_str = parts[0].strip().strip('()')
-                    from_id, to_id = map(int, nodes_str.split(','))
-                    
-                    self.graph.add_edge(from_id, to_id, cost)
-                except Exception as e:
-                    print(f"Error parsing edge line '{line}': {e}")
-            
-            elif current_section == "ORIGIN":
-                # Example: 2
-                try:
-                    self.graph.origin = int(line)
-                except Exception as e:
-                    print(f"Error parsing origin line '{line}': {e}")
-                    
-            elif current_section == "DESTINATIONS":
-                # Example: 5; 4
-                try:
-                    dest_ids = [int(d.strip()) for d in line.split(';') if d.strip()]
-                    self.graph.destinations.update(dest_ids)
-                except Exception as e:
-                    print(f"Error parsing destinations line '{line}': {e}")
-                    
-        return self.graph
-
-# --- 3. Main Program Structure (Entry Point) ---
-
-# Note: You'll need to create a text file (e.g., 'problem.txt') 
-# containing the data structure you provided in the previous prompt.
-
-def _format_bytes(n_bytes: int) -> str:
-    """Human-readable bytes in KB/MB with 2 decimals."""
-    if n_bytes < 1024:
-        return f"{n_bytes} B"
-    kb = n_bytes / 1024.0
-    if kb < 1024:
-        return f"{kb:.2f} KB"
-    mb = kb / 1024.0
-    if mb < 1024:
-        return f"{mb:.2f} MB"
-    gb = mb / 1024.0
-    return f"{gb:.2f} GB"
-
-
-def _execute_with_metrics(run_fn, graph):
-    """Run a search function and collect runtime and memory metrics.
-
-    Returns: (result, runtime_seconds, peak_tracemalloc_bytes, rss_after_bytes)
-    - peak_tracemalloc_bytes: peak Python allocations measured by tracemalloc
-    - rss_after_bytes: process RSS at end (approx OS memory usage); None if psutil missing
-    """
-    # Start Python allocation tracking
-    tracemalloc.start()
-    # Optional OS RSS sampling
-    proc = psutil.Process() if psutil else None
-    t0 = time.perf_counter()
-    result = run_fn(graph)
-    dt = time.perf_counter() - t0
-    _cur, peak = tracemalloc.get_traced_memory()
-    tracemalloc.stop()
-    rss_after = proc.memory_info().rss if proc else None
-    return result, dt, peak, rss_after
-
-
-def main(filename, method, metrics_mode="none"):
-    """Main function to run the search algorithm.
-
-    metrics_mode: "none" | "stderr" | "stdout"
-    - When not "none", prints a single metrics line in addition to the original output
-    """
-    
-    # 1. Read and build the graph
-    reader = GraphReader(filename)
-    graph = reader.read_problem()
-
-    # --- Print Graph for Verification (Optional) ---
-    print(f"Problem File: {filename}, Method: {method}")
-    print(f"Origin: {graph.origin}")
-    print(f"Destinations: {graph.destinations}")
-    # print(f"Nodes: {graph.nodes}")
-    # print(f"Edges: {graph.adjacency}")
-    
-    # 2. Implement Search Logic Here
-    # Choose and run the requested search method
-    method = method.upper()
-    if method == "DFS":
-        run_fn = run_dfs
-    elif method == "BFS":
-        run_fn = run_bfs
-    elif method == "GBFS":
-        run_fn = run_gbfs
-    elif method == "AS":
-        run_fn = run_astar
-    elif method == "CUS1":
-        # Custom strategy 1 - use A*
-        run_fn = run_astar
-    elif method == "CUS2":
-        # Custom strategy 2 - use Greedy Best-First
-        run_fn = run_gbfs
-    else:
-        print(f"Unknown method: {method}")
-        return
-
-    # Execute selected method with metrics
-    result, runtime_s, peak_bytes, rss_after = _execute_with_metrics(run_fn, graph)
-
-    # 3. Output the result in the required format
-    # Expected output:
-    # <filename> <method>
-    # <goal_node> <nodes_created> <path>
-    if result is None:
-        print(f"{filename} {method}")
-        print("None 0 ")
-        # Metrics line (optional)
-        if metrics_mode in ("stderr", "stdout"):
-            metrics_line = (
-                f"Metrics: method={method} nodes_expanded=0 "
-                f"runtime_ms={(runtime_s*1000):.3f} peak_py_mem={_format_bytes(peak_bytes)}"
-                + (f" rss_now={_format_bytes(rss_after)}" if rss_after is not None else "")
-            )
-            if metrics_mode == "stdout":
-                print(metrics_line)
-            else:
-                print(metrics_line, file=sys.stderr)
-        return
-
-    goal_node, nodes_created, path_list = result
-    path_str = " -> ".join(str(n) for n in path_list)
-    print(f"{filename} {method}")
-    print(f"{goal_node} {nodes_created}\n{path_str}")
-
-    # Metrics (printed separately so original stdout format remains intact)
-    if metrics_mode in ("stderr", "stdout"):
-        metrics_line = (
-            f"Metrics: method={method} nodes_expanded={nodes_created} "
-            f"runtime_ms={(runtime_s*1000):.3f} peak_py_mem={_format_bytes(peak_bytes)}"
-            + (f" rss_now={_format_bytes(rss_after)}" if rss_after is not None else "")
-        )
-        if metrics_mode == "stdout":
-            print(metrics_line)
-        else:
-            print(metrics_line, file=sys.stderr)
-    
-    # NOTE: You must implement the run_dfs, run_bfs, etc. functions separately.
-    # NOTE: Remember to apply the tie-breaking rules[cite: 83, 84].
-
-if __name__ == "__main__":
-    # Check for correct command-line arguments (filename and method[, metrics flag])
-    # e.g., python search.py problem.txt DFS --metrics
-    if len(sys.argv) not in (3, 4):
-        print("Usage: python search.py <filename> <method> [--metrics | --metrics-stdout]")
-        print("Methods: DFS, BFS, GBFS, AS, CUS1, CUS2")
-        sys.exit(1)
-
-    filename, method = sys.argv[1], sys.argv[2]
-    metrics_mode = "none"
-    if len(sys.argv) == 4:
-        flag = sys.argv[3].lower()
-        if flag in ("--metrics", "-m"):
-            metrics_mode = "stderr"
-        elif flag == "--metrics-stdout":
-            metrics_mode = "stdout"
-        else:
-            print(f"Warning: unknown flag '{sys.argv[3]}'. Metrics disabled.", file=sys.stderr)
-
+import sys
+import math
+import heapq
+import itertools
+from collections import deque
+import time
+import tracemalloc
+
+# Import search strategies implemented in the `strategies` package
+from strategies.common import euclidean, reconstruct_path
+from strategies.dfs import run_dfs
+from strategies.bfs import run_bfs
+from strategies.gbfs import run_gbfs
+from strategies.astar import run_astar
+
+try:
+    import psutil  # type: ignore
+except Exception:  # pragma: no cover - optional dependency
+    psutil = None
+# --- 1. Define Node and Graph Classes ---
+
+class Node:
+    """Represents a node in the 2D graph."""
+    def __init__(self, node_id, x, y):
+        self.id = int(node_id)
+        self.x = int(x)
+        self.y = int(y)
+
+    def __repr__(self):
+        return f"Node {self.id}: ({self.x},{self.y})"
+
+class Graph:
+    """Represents the complete directed graph."""
+    def __init__(self):
+        self.nodes = {}           # {node_id: Node_object}
+        self.adjacency = {}       # {from_node_id: [(to_node_id, cost), ...]}
+        self.origin = None        # Origin node ID
+        self.destinations = set() # Set of destination node IDs
+
+    def add_node(self, node):
+        """Adds a Node object to the graph."""
+        self.nodes[node.id] = node
+        # Initialize adjacency list for the new node
+        if node.id not in self.adjacency:
+            self.adjacency[node.id] = []
+
+    def add_edge(self, from_id, to_id, cost):
+        """Adds a directed edge and its cost."""
+        if from_id in self.adjacency:
+            self.adjacency[from_id].append((to_id, cost))
+        else:
+            self.adjacency[from_id] = [(to_id, cost)]
+
+    def get_coordinates(self, node_id):
+        """Returns the (x, y) coordinates of a node."""
+        node = self.nodes.get(node_id)
+        return (node.x, node.y) if node else None
+
+# --- Search algorithm implementations (basic, suitable for small graphs) ---
+
+def euclidean(a, b):
+    """Euclidean distance between coordinate tuples a and b."""
+    (x1, y1), (x2, y2) = a, b
+    return math.hypot(x1 - x2, y1 - y2)
+
+def reconstruct_path(came_from, current):
+    """Reconstructs path (list of node ids) from came_from map."""
+    path = [current]
+    while current in came_from:
+        current = came_from[current]
+        path.append(current)
+    path.reverse()
+    return path
+
+def run_dfs(graph):
+    """Depth-First Search: returns (goal_node, nodes_created, path_list) or None."""
+    start = graph.origin
+    goals = graph.destinations
+    if start is None or not goals:
+        return None
+
+    stack = [(start, None)]  # (node, parent)
+    came_from = {}
+    visited = set()
+    nodes_created = 0
+
+    while stack:
+        node, parent = stack.pop()
+        if node in visited:
+            continue
+        visited.add(node)
+        nodes_created += 1
+        if parent is not None:
+            came_from[node] = parent
+
+        if node in goals:
+            path = reconstruct_path(came_from, node)
+            return node, nodes_created, path
+
+        # push neighbours in reverse order so smaller ids are expanded first
+        neighbors = graph.adjacency.get(node, [])
+        for to_id, _cost in reversed(sorted(neighbors, key=lambda x: x[0])):
+            if to_id not in visited:
+                stack.append((to_id, node))
+
+    return None
+
+def run_bfs(graph):
+    """Breadth-First Search."""
+    start = graph.origin
+    goals = graph.destinations
+    if start is None or not goals:
+        return None
+
+    q = deque([(start, None)])
+    came_from = {}
+    visited = {start}
+    nodes_created = 0
+
+    while q:
+        node, parent = q.popleft()
+        nodes_created += 1
+        if parent is not None:
+            came_from[node] = parent
+
+        if node in goals:
+            path = reconstruct_path(came_from, node)
+            return node, nodes_created, path
+
+        # enqueue neighbors in ascending id order
+        for to_id, _cost in sorted(graph.adjacency.get(node, []), key=lambda x: x[0]):
+            if to_id not in visited:
+                visited.add(to_id)
+                q.append((to_id, node))
+
+    return None
+
+def run_gbfs(graph):
+    start = graph.origin
+    goals = graph.destinations
+    if start is None or not goals:
+        return None
+
+    goal_coords = [graph.get_coordinates(g) for g in goals]
+    came_from = {}
+    visited = set()
+    nodes_created = 0
+    counter = itertools.count()
+    heap = []
+
+    # push start with its heuristic
+    start_coord = graph.get_coordinates(start)
+    start_h = min(euclidean(start_coord, gc) for gc in goal_coords) if start_coord is not None else float('inf')
+    heapq.heappush(heap, (start_h, start, next(counter), start, None))  # (h, node_id, counter, node, parent)
+
+    while heap:
+        _, _node_id, _cnt, node, parent = heapq.heappop(heap)
+        if node in visited:
+            continue
+        visited.add(node)
+        nodes_created += 1
+        if parent is not None:
+            came_from[node] = parent
+
+        if node in goals:
+            path = reconstruct_path(came_from, node)
+            return node, nodes_created, path
+
+        # expand neighbors: push in ascending id order so insertion order reflects ascending ids
+        for to_id, _cost in sorted(graph.adjacency.get(node, []), key=lambda x: x[0]):
+            if to_id in visited:
+                continue
+            to_coord = graph.get_coordinates(to_id)
+            h = min(euclidean(to_coord, gc) for gc in goal_coords) if to_coord is not None else float('inf')
+            heapq.heappush(heap, (h, to_id, next(counter), to_id, node))
+
+    return None
+
+def run_astar(graph):
+    """A* search using Euclidean distance as heuristic."""
+    start = graph.origin
+    goals = graph.destinations
+    if start is None or not goals:
+        return None
+
+    goal_coords = [graph.get_coordinates(g) for g in goals]
+
+    g_score = {start: 0}
+    came_from = {}
+    nodes_created = 0
+    closed = set()
+    counter = itertools.count()
+    heap = []
+
+    start_coord = graph.get_coordinates(start)
+    start_h = min(euclidean(start_coord, gc) for gc in goal_coords) if start_coord is not None else float('inf')
+    heapq.heappush(heap, (start_h, start, next(counter), start))
+
+    while heap:
+        f, _node_id, _cnt, node = heapq.heappop(heap)
+        if node in closed:
+            continue
+        nodes_created += 1
+
+        if node in goals:
+            path = reconstruct_path(came_from, node)
+            return node, nodes_created, path
+
+        closed.add(node)
+
+        node_coord = graph.get_coordinates(node)
+        for to_id, cost in sorted(graph.adjacency.get(node, []), key=lambda x: x[0]):
+            tentative_g = g_score.get(node, float('inf')) + cost
+            if tentative_g < g_score.get(to_id, float('inf')):
+                g_score[to_id] = tentative_g
+                came_from[to_id] = node
+                to_coord = graph.get_coordinates(to_id)
+                h = min(euclidean(to_coord, gc) for gc in goal_coords) if to_coord is not None else float('inf')
+                f_score = tentative_g + h
+                heapq.heappush(heap, (f_score, to_id, next(counter), to_id))
+
+    return None
+
+# --- 2. Implement the File Reader (Parser) ---
+
+class GraphReader:
+    """Handles parsing the problem specification file."""
+    
+    def __init__(self, filename):
+        self.filename = filename
+        self.graph = Graph()
+        
+    def read_problem(self):
+        """Reads the file and populates the Graph object."""
+        try:
+            with open(self.filename, 'r') as f:
+                lines = [line.strip() for line in f if line.strip()] # Read and clean lines
+        except FileNotFoundError:
+            print(f"Error: File not found: {self.filename}")
+            sys.exit(1)
+
+        current_section = None
+        
+        for line in lines:
+            if line.startswith("Nodes:"):
+                current_section = "NODES"
+                continue
+            elif line.startswith("Edges:"):
+                current_section = "EDGES"
+                continue
+            elif line.startswith("Origin:"):
+                current_section = "ORIGIN"
+                continue
+            elif line.startswith("Destinations:"):
+                current_section = "DESTINATIONS"
+                continue
+            
+            if current_section == "NODES":
+                # Example: 1: (4,1)
+                try:
+                    parts = line.split(':')
+                    node_id = int(parts[0].strip())
+                    coords_str = parts[1].strip().strip('()')
+                    x, y = map(int, coords_str.split(','))
+                    self.graph.add_node(Node(node_id, x, y))
+                except Exception as e:
+                    print(f"Error parsing node line '{line}': {e}")
+            
+            elif current_section == "EDGES":
+                # Example: (2,1): 4
+                try:
+                    parts = line.split(':')
+                    cost = int(parts[1].strip())
+                    
+                    # Extract (2,1)
+                    nodes_str = parts[0].strip().strip('()')
+                    from_id, to_id = map(int, nodes_str.split(','))
+                    
+                    self.graph.add_edge(from_id, to_id, cost)
+                except Exception as e:
+                    print(f"Error parsing edge line '{line}': {e}")
+            
+            elif current_section == "ORIGIN":
+                # Example: 2
+                try:
+                    self.graph.origin = int(line)
+                except Exception as e:
+                    print(f"Error parsing origin line '{line}': {e}")
+                    
+            elif current_section == "DESTINATIONS":
+                # Example: 5; 4
+                try:
+                    dest_ids = [int(d.strip()) for d in line.split(';') if d.strip()]
+                    self.graph.destinations.update(dest_ids)
+                except Exception as e:
+                    print(f"Error parsing destinations line '{line}': {e}")
+                    
+        return self.graph
+
+# --- 3. Main Program Structure (Entry Point) ---
+
+# Note: You'll need to create a text file (e.g., 'problem.txt') 
+# containing the data structure you provided in the previous prompt.
+
+def _format_bytes(n_bytes: int) -> str:
+    """Human-readable bytes in KB/MB with 2 decimals."""
+    if n_bytes < 1024:
+        return f"{n_bytes} B"
+    kb = n_bytes / 1024.0
+    if kb < 1024:
+        return f"{kb:.2f} KB"
+    mb = kb / 1024.0
+    if mb < 1024:
+        return f"{mb:.2f} MB"
+    gb = mb / 1024.0
+    return f"{gb:.2f} GB"
+
+
+def _execute_with_metrics(run_fn, graph):
+    """Run a search function and collect runtime and memory metrics.
+
+    Returns: (result, runtime_seconds, peak_tracemalloc_bytes, rss_after_bytes)
+    - peak_tracemalloc_bytes: peak Python allocations measured by tracemalloc
+    - rss_after_bytes: process RSS at end (approx OS memory usage); None if psutil missing
+    """
+    # Start Python allocation tracking
+    tracemalloc.start()
+    # Optional OS RSS sampling
+    proc = psutil.Process() if psutil else None
+    t0 = time.perf_counter()
+    result = run_fn(graph)
+    dt = time.perf_counter() - t0
+    _cur, peak = tracemalloc.get_traced_memory()
+    tracemalloc.stop()
+    rss_after = proc.memory_info().rss if proc else None
+    return result, dt, peak, rss_after
+
+
+def main(filename, method, metrics_mode="none"):
+    """Main function to run the search algorithm.
+
+    metrics_mode: "none" | "stderr" | "stdout"
+    - When not "none", prints a single metrics line in addition to the original output
+    """
+    
+    # 1. Read and build the graph
+    reader = GraphReader(filename)
+    graph = reader.read_problem()
+
+    # --- Print Graph for Verification (Optional) ---
+    print(f"Problem File: {filename}, Method: {method}")
+    print(f"Origin: {graph.origin}")
+    print(f"Destinations: {graph.destinations}")
+    # print(f"Nodes: {graph.nodes}")
+    # print(f"Edges: {graph.adjacency}")
+    
+    # 2. Implement Search Logic Here
+    # Choose and run the requested search method
+    method = method.upper()
+    if method == "DFS":
+        run_fn = run_dfs
+    elif method == "BFS":
+        run_fn = run_bfs
+    elif method == "GBFS":
+        run_fn = run_gbfs
+    elif method == "AS":
+        run_fn = run_astar
+    elif method == "CUS1":
+        # Custom strategy 1 - use A*
+        run_fn = run_astar
+    elif method == "CUS2":
+        # Custom strategy 2 - use Greedy Best-First
+        run_fn = run_gbfs
+    else:
+        print(f"Unknown method: {method}")
+        return
+
+    # Execute selected method with metrics
+    result, runtime_s, peak_bytes, rss_after = _execute_with_metrics(run_fn, graph)
+
+    # 3. Output the result in the required format
+    # Expected output:
+    # <filename> <method>
+    # <goal_node> <nodes_created> <path>
+    if result is None:
+        print(f"{filename} {method}")
+        print("None 0 ")
+        # Metrics line (optional)
+        if metrics_mode in ("stderr", "stdout"):
+            metrics_line = (
+                f"Metrics: method={method} nodes_expanded=0 "
+                f"runtime_ms={(runtime_s*1000):.3f} peak_py_mem={_format_bytes(peak_bytes)}"
+                + (f" rss_now={_format_bytes(rss_after)}" if rss_after is not None else "")
+            )
+            if metrics_mode == "stdout":
+                print(metrics_line)
+            else:
+                print(metrics_line, file=sys.stderr)
+        return
+
+    goal_node, nodes_created, path_list = result
+    path_str = " -> ".join(str(n) for n in path_list)
+    print(f"{filename} {method}")
+    print(f"{goal_node} {nodes_created}\n{path_str}")
+
+    # Metrics (printed separately so original stdout format remains intact)
+    if metrics_mode in ("stderr", "stdout"):
+        metrics_line = (
+            f"Metrics: method={method} nodes_expanded={nodes_created} "
+            f"runtime_ms={(runtime_s*1000):.3f} peak_py_mem={_format_bytes(peak_bytes)}"
+            + (f" rss_now={_format_bytes(rss_after)}" if rss_after is not None else "")
+        )
+        if metrics_mode == "stdout":
+            print(metrics_line)
+        else:
+            print(metrics_line, file=sys.stderr)
+    
+    # NOTE: You must implement the run_dfs, run_bfs, etc. functions separately.
+    # NOTE: Remember to apply the tie-breaking rules[cite: 83, 84].
+
+if __name__ == "__main__":
+    # Check for correct command-line arguments (filename and method[, metrics flag])
+    # e.g., python search.py problem.txt DFS --metrics
+    if len(sys.argv) not in (3, 4):
+        print("Usage: python search.py <filename> <method> [--metrics | --metrics-stdout]")
+        print("Methods: DFS, BFS, GBFS, AS, CUS1, CUS2")
+        sys.exit(1)
+
+    filename, method = sys.argv[1], sys.argv[2]
+    metrics_mode = "none"
+    if len(sys.argv) == 4:
+        flag = sys.argv[3].lower()
+        if flag in ("--metrics", "-m"):
+            metrics_mode = "stderr"
+        elif flag == "--metrics-stdout":
+            metrics_mode = "stdout"
+        else:
+            print(f"Warning: unknown flag '{sys.argv[3]}'. Metrics disabled.", file=sys.stderr)
+
     main(filename, method, metrics_mode)