import pandas as pd
import gradio as gr
import plotly.graph_objects as go
import file_reader
import pathing
import image_classification
<<<<<<< HEAD
import constants
import argparse
=======
import os
>>>>>>> aaeccf62

from strategies.dfs import run_dfs
from strategies.bfs import run_bfs
from strategies.gbfs import run_gbfs
from strategies.astar import run_astar
from strategies.dijkstra import run_dijkstra
from strategies.beam import run_beam

# ============================
# Initialization stuff
# ============================
# Get list of available test case files
TEST_CASES_FOLDER = "Test_Cases_Map"
available_files = [f for f in os.listdir(TEST_CASES_FOLDER) if f.endswith('.txt')]
default_file = "default.txt" if "default.txt" in available_files else available_files[0]

# Load initial configuration
<<<<<<< HEAD
init_nodes_df = pd.DataFrame(columns = ['id','lat', 'lon', 'label'])
ways_df = pd.DataFrame(columns = ['id', 'from', 'to', 'name', 'type', 'base_time', 'accident_severity', 'final_time'])
cameras_df = pd.DataFrame(columns = ['way_id', 'image_path', 'accident_severity', 'predictions'])
start = 0
goals = []
accident_multiplier = 0.0

image_classification.load_model(constants.ENUM_AI_MODELS[0])
if __name__ == "__main__":
    parser = argparse.ArgumentParser()
    parser.add_argument('--config', help='Initial configuration file', default='AI_AS2B\\input.txt')
    
    args = parser.parse_args()
    config = args.config
    init_nodes_df, ways_df, cameras_df, start, goals, accident_multiplier = file_reader.parse_config_file(config)
=======
init_nodes_df, ways_df, cameras_df, start, goals, accident_multiplier = file_reader.parse_config_file(os.path.join(TEST_CASES_FOLDER, default_file))
image_classification.load_model("models\\best_finetuned.keras") 

def load_config_file(filename):
    """Load a configuration file and return the data"""
    filepath = os.path.join(TEST_CASES_FOLDER, filename)
    nodes_df, ways_df, cameras_df, start, goals, accident_multiplier = file_reader.parse_config_file(filepath)
    return nodes_df, ways_df, start, ", ".join(map(str, goals)), accident_multiplier
>>>>>>> aaeccf62

def pathFindingMap(nodes_df, ways_df, start, goals, accident_multiplier, is_show_ways=False):
    fig = go.Figure()
    paths_df = pd.DataFrame(columns=['path', 'time'])

    #processing inputs
    start = int(start)
    goals = [int(g.strip()) for g in goals.split(",") if g.strip().isdigit()]
    accident_multiplier = float(accident_multiplier)

    # ===========================================
    # CAMERA PROCESSING
    # ===========================================
    # Update ways with accident severity from cameras
    for cam_id, camera in cameras_df.iterrows():
        way_id = camera['way_id']
        #skip if way id not in ways dataframe
        if way_id not in ways_df['id'].values:
            continue

        #use iamge_recognition module to get accident severity
        accident_severity, predictions = image_classification.clasify_accident(camera['image_path'])
        print(f"Camera {cam_id} on way {way_id} detected accident severity {accident_severity}")
        cameras_df.at[cam_id, 'accident_severity'] = accident_severity
        cameras_df.at[cam_id, 'predictions'] = predictions.tolist()
        ways_df.loc[ways_df['id'] == way_id, 'accident_severity'] = accident_severity
        ways_df.loc[ways_df['id'] == way_id, 'final_time'] = ways_df.loc[ways_df['id'] == way_id, 'base_time'] * (1 + accident_severity * accident_multiplier)

    # ===========================================
    # PATH FINDING MAP PROCESSING
    # ===========================================
    temp_paths = []
    def add_path(path_name:str, goal: int, path: list[int]):
        if path is None:
            temp_paths.append({
                'path_name': path_name,
                'goal': goal,
                'nodes': [],
                'time': float('inf')
            })
            return
        temp_paths.append({
            'path_name': path_name,
            'goal': goal,
            'nodes': path,
            'time': sum(
                ways_df[
                    ( (ways_df['from'] == path[i]) & (ways_df['to'] == path[i+1]) ) |
                    ( (ways_df['from'] == path[i+1]) & (ways_df['to'] == path[i]) )
                ]['final_time'].values[0]
                for i in range(len(path)-1)
            )
        })
    #Using A* to find path
    goal, nodes_created, path = run_astar(nodes_df, ways_df, start, goals)
    add_path("A*", goal, path)
    #Using Beam Search to find path
    goal, nodes_created, path = run_beam(nodes_df, ways_df, start, goals, beam_width=3)
    add_path("Beam Search", goal, path)
    #Using BFS to find path
    goal, nodes_created, path = run_bfs(nodes_df, ways_df, start, goals)
    add_path("BFS", goal, path)
    #Using DFS to find path
    goal, nodes_created, path = run_dfs(nodes_df, ways_df, start, goals)
    add_path("DFS", goal, path)
    #using dijakstra to find path
    goal, nodes_created, path = run_dijkstra(nodes_df, ways_df, start, goals)
    add_path("Dijkstra", goal, path)
     #Using GBFS to find path
    goal, nodes_created, path = run_gbfs(nodes_df, ways_df, start, goals)
    add_path("GBFS", goal, path)

    # Populate paths dataframe for display
    paths_df = pd.DataFrame(temp_paths, columns=['path_name','goal', 'nodes', 'time'])
    paths_df = paths_df.sort_values(by='time').reset_index(drop=True)
    paths_df['nodes'] = paths_df['nodes'].apply(lambda p: " -> ".join(str(n) for n in p))
    paths_df.replace(float('inf'), 'No Path Found', inplace=True)
    paths_df.rename(columns={'path_name':'Path Name', 'goal': 'Goal', 'nodes': 'Path', 'time': 'Total Time (mins)'}, inplace=True)
    

    #OSM road network initilization
    osm_nodes, osm_ways =  pathing.load_osm_file("AI_AS2B\\map.osm", nodes_df)
    osm_graph = pathing.build_road_graph(osm_nodes, osm_ways)
    snap_candidates = {}
    for nid, node in nodes_df.iterrows():
        snap_candidates[nid] = pathing.k_nearest_graph_nodes(
            node["lat"], node["lon"], osm_nodes, osm_graph, k=1
        )

    # Draw ways
    pathing.draw_snap_connections(fig, nodes_df, snap_candidates, osm_nodes)
    if is_show_ways:
        pathing.draw_assignment_ways(fig, ways_df, nodes_df, osm_nodes, snap_candidates, osm_graph)

    #Drawing the actual paths found
    pathing.draw_paths(fig, temp_paths, nodes_df, osm_nodes, snap_candidates, osm_graph)

    # Draw nodes onto the map
    for idx, node in nodes_df.iterrows():
        if idx == start:
            node_color = "green"
        elif idx in goals:
            node_color = "red"
        else:
            node_color = "black"
        
        fig.add_trace(go.Scattermap(
            lat=[node['lat']],
            lon=[node['lon']],
            mode='markers',
            marker=dict(
                size=12,
                color=node_color
            ),
            text="[" + str(idx) + "] " + node['label'],
            hoverinfo='text',
            name="[" + str(idx) + "] " + node['label'],
            showlegend=False
        ))
    
    # Set up the layout for the map
    fig.update_layout(
        autosize=True,
        hovermode='closest',
        height=800,
        map=dict(
            style="open-street-map",
            bearing=0,
            center=dict(
                lat=sum(nodes_df['lat']) / len(nodes_df),
                lon=sum(nodes_df['lon']) / len(nodes_df)
            ),
            pitch=0,
            zoom=15.5,    
        ),
        margin={"r": 0, "t": 0, "l": 0, "b": 0},
        legend=dict(
            itemwidth=30,
            y=0.9)
    )
<<<<<<< HEAD

    #hiding and showing the appropriate cameras
    camera_severity_updates = [gr.Number(visible=False) for _ in range(30)]
    camera_predictions_updates = [gr.Textbox(visible=False) for _ in range(30)]
    camera_way_updates = [gr.Number(visible=False) for _ in range(30)]
    camera_image_updates = [gr.Image(visible=False) for _ in range(30)]
    row_id=0
    for cam_id, camera in cameras_df.iterrows():
        camera_way_updates[row_id] = gr.Number(visible=True, value=camera['way_id'])
        camera_severity_updates[row_id] = gr.Number(visible=True, value=camera['accident_severity'])
        camera_predictions_updates[row_id] = gr.Textbox(visible=True, value=", ".join([f"{x:.2f}" for x in camera['predictions']]))
        camera_image_updates[row_id] = gr.Image(visible=True, value=camera['image_path'])
        row_id+=1
    return [fig,ways_df, paths_df]+camera_way_updates+camera_severity_updates+camera_predictions_updates+camera_image_updates

#globals for dynamic gradio components
camera_way_rows = []
camera_severity_rows = []
camera_predictions_rows = []
camera_image_rows = []
=======
    return fig,ways_df, paths_df

def clearMap(nodes_df, ways_df, start, goals, accident_multiplier, is_show_ways=False):
    """Create a map with only nodes, no paths"""
    fig = go.Figure()
    
    #processing inputs
    start = int(start)
    goals = [int(g.strip()) for g in goals.split(",") if g.strip().isdigit()]
    
    #OSM road network initilization
    osm_nodes, osm_ways =  pathing.load_osm_file("AI_AS2B\\map.osm", nodes_df)
    osm_graph = pathing.build_road_graph(osm_nodes, osm_ways)
    snap_candidates = {}
    for nid, node in nodes_df.iterrows():
        snap_candidates[nid] = pathing.k_nearest_graph_nodes(
            node["lat"], node["lon"], osm_nodes, osm_graph, k=1
        )

    # Draw ways if checkbox is enabled
    pathing.draw_snap_connections(fig, nodes_df, snap_candidates, osm_nodes)
    if is_show_ways:
        pathing.draw_assignment_ways(fig, ways_df, nodes_df, osm_nodes, snap_candidates, osm_graph)

    # Draw nodes onto the map
    for idx, node in nodes_df.iterrows():
        if idx == start:
            node_color = "green"
        elif idx in goals:
            node_color = "red"
        else:
            node_color = "black"
        
        fig.add_trace(go.Scattermap(
            lat=[node['lat']],
            lon=[node['lon']],
            mode='markers',
            marker=dict(
                size=12,
                color=node_color
            ),
            text="[" + str(idx) + "] " + node['label'],
            hoverinfo='text',
            name="[" + str(idx) + "] " + node['label'],
            showlegend=False
        ))
    
    # Set up the layout for the map
    fig.update_layout(
        autosize=True,
        hovermode='closest',
        height=800,
        map=dict(
            style="open-street-map",
            bearing=0,
            center=dict(
                lat=sum(nodes_df['lat']) / len(nodes_df),
                lon=sum(nodes_df['lon']) / len(nodes_df)
            ),
            pitch=0,
            zoom=15.5,    
        ),
        margin={"r": 0, "t": 0, "l": 0, "b": 0},
        legend=dict(
            itemwidth=30,
            y=0.9)
    )
    
    # Return empty dataframe for paths
    empty_paths = pd.DataFrame(columns=['Path Name', 'Goal', 'Path', 'Total Time (mins)'])
    return fig, ways_df, empty_paths

def load_and_generate(filename, is_show_ways=False):
    """Load a configuration file and generate the path automatically"""
    filepath = os.path.join(TEST_CASES_FOLDER, filename)
    nodes_df, ways_df, cameras_df, start, goals, accident_multiplier = file_reader.parse_config_file(filepath)
    goals_str = ", ".join(map(str, goals))
    
    # Generate the map with paths
    fig, ways_df, paths_df = pathFindingMap(nodes_df, ways_df, start, goals_str, accident_multiplier, is_show_ways)
    
    return nodes_df, ways_df, start, goals_str, accident_multiplier, fig, paths_df
>>>>>>> aaeccf62

#gradio interface
with gr.Blocks() as demo:
    with gr.Column():
        with gr.Row():
            map = gr.Plot()
        with gr.Row():
            paths_out = gr.DataFrame(interactive=False, label="Found Paths")
        with gr.Row():
            file_dropdown = gr.Dropdown(choices=available_files, value=default_file, label="Select Test Case File", interactive=True)
        with gr.Row():
            inp_start = gr.Number(value=start, label="Start Node ID", interactive=True)
            inp_goals = gr.Textbox(value=", ".join(goals), label="Goal Node IDs (comma separated)", interactive=True)
            inp_accident_multiplier = gr.Number(value=accident_multiplier, label="Accident Multiplier", interactive=True)
        with gr.Row():
            inp_ai_model = gr.Dropdown(choices=constants.ENUM_AI_MODELS, value=constants.ENUM_AI_MODELS[0], label="AI Model for Image Classification", interactive=True)
            is_show_ways = gr.Checkbox(value=True, label="Show Ways", interactive=True)
        with gr.Row():
            btn = gr.Button(value="Generate path")
            btn_clear = gr.Button(value="Clear Routes")
    with gr.Tab("Nodes"):
        nodes = gr.Dataframe(
            value=init_nodes_df, interactive=True, datatype=["number", "number", "text"]
        )
    with gr.Tab("Ways"):
        ways = gr.Dataframe(
            value=ways_df, interactive=True, datatype=["number", "number", "number", "text", "text", "number", "text", "number"]
        )
    with gr.Tab("Cameras"):
        for i in range(30):
            with gr.Row():
<<<<<<< HEAD
                with gr.Row():
                    way = gr.Number(value=0, label="Way ID", interactive=False)
                    severity = gr.Number(value=0, label="Accident Severity", interactive=False)
                    predictions = gr.Textbox(value="[]", label="Predictions (none, minor, moderate, severe)",min_width=30, interactive=False)
                image = gr.Image(type="filepath", label="Image Path", interactive=False)
            camera_way_rows.append(way)
            camera_severity_rows.append(severity)
            camera_predictions_rows.append(predictions)
            camera_image_rows.append(image)
    inp_ai_model.change(image_classification.load_model, inp_ai_model, None)
    demo.load(pathFindingMap,[nodes, ways, inp_start, inp_goals, inp_accident_multiplier, is_show_ways],[map,ways, paths_out]+camera_way_rows+camera_severity_rows+camera_predictions_rows+camera_image_rows)
    btn.click(pathFindingMap,[nodes, ways, inp_start, inp_goals, inp_accident_multiplier, is_show_ways],[map,ways, paths_out]+camera_way_rows+camera_severity_rows+camera_predictions_rows+camera_image_rows)
demo.launch()
=======
                gr.Textbox(value=str(camers.Index), label="Camera ID", interactive=False)
                gr.Number(value=camers.way_id, label="Way ID", interactive=True)
                gr.Image(value=camers.image_path, label="Camera Image", interactive=True)
    
    # When file dropdown changes, load and automatically generate path
    file_dropdown.change(
        load_and_generate,
        inputs=[file_dropdown, is_show_ways],
        outputs=[nodes, ways, inp_start, inp_goals, inp_accident_multiplier, map, paths_out]
    )
    
    demo.load(pathFindingMap,[nodes, ways, inp_start, inp_goals, inp_accident_multiplier, is_show_ways],[map,ways, paths_out])
    btn.click(pathFindingMap,[nodes, ways, inp_start, inp_goals, inp_accident_multiplier, is_show_ways],[map,ways, paths_out])
    btn_clear.click(clearMap,[nodes, ways, inp_start, inp_goals, inp_accident_multiplier, is_show_ways],[map,ways, paths_out])

if __name__ == "__main__":
    demo.launch()
>>>>>>> aaeccf62
<|MERGE_RESOLUTION|>--- conflicted
+++ resolved
@@ -4,12 +4,9 @@
 import file_reader
 import pathing
 import image_classification
-<<<<<<< HEAD
+import os
 import constants
 import argparse
-=======
-import os
->>>>>>> aaeccf62
 
 from strategies.dfs import run_dfs
 from strategies.bfs import run_bfs
@@ -27,7 +24,6 @@
 default_file = "default.txt" if "default.txt" in available_files else available_files[0]
 
 # Load initial configuration
-<<<<<<< HEAD
 init_nodes_df = pd.DataFrame(columns = ['id','lat', 'lon', 'label'])
 ways_df = pd.DataFrame(columns = ['id', 'from', 'to', 'name', 'type', 'base_time', 'accident_severity', 'final_time'])
 cameras_df = pd.DataFrame(columns = ['way_id', 'image_path', 'accident_severity', 'predictions'])
@@ -43,16 +39,12 @@
     args = parser.parse_args()
     config = args.config
     init_nodes_df, ways_df, cameras_df, start, goals, accident_multiplier = file_reader.parse_config_file(config)
-=======
-init_nodes_df, ways_df, cameras_df, start, goals, accident_multiplier = file_reader.parse_config_file(os.path.join(TEST_CASES_FOLDER, default_file))
-image_classification.load_model("models\\best_finetuned.keras") 
 
 def load_config_file(filename):
     """Load a configuration file and return the data"""
     filepath = os.path.join(TEST_CASES_FOLDER, filename)
     nodes_df, ways_df, cameras_df, start, goals, accident_multiplier = file_reader.parse_config_file(filepath)
     return nodes_df, ways_df, start, ", ".join(map(str, goals)), accident_multiplier
->>>>>>> aaeccf62
 
 def pathFindingMap(nodes_df, ways_df, start, goals, accident_multiplier, is_show_ways=False):
     fig = go.Figure()
@@ -193,7 +185,6 @@
             itemwidth=30,
             y=0.9)
     )
-<<<<<<< HEAD
 
     #hiding and showing the appropriate cameras
     camera_severity_updates = [gr.Number(visible=False) for _ in range(30)]
@@ -214,8 +205,6 @@
 camera_severity_rows = []
 camera_predictions_rows = []
 camera_image_rows = []
-=======
-    return fig,ways_df, paths_df
 
 def clearMap(nodes_df, ways_df, start, goals, accident_multiplier, is_show_ways=False):
     """Create a map with only nodes, no paths"""
@@ -297,7 +286,6 @@
     fig, ways_df, paths_df = pathFindingMap(nodes_df, ways_df, start, goals_str, accident_multiplier, is_show_ways)
     
     return nodes_df, ways_df, start, goals_str, accident_multiplier, fig, paths_df
->>>>>>> aaeccf62
 
 #gradio interface
 with gr.Blocks() as demo:
@@ -329,7 +317,6 @@
     with gr.Tab("Cameras"):
         for i in range(30):
             with gr.Row():
-<<<<<<< HEAD
                 with gr.Row():
                     way = gr.Number(value=0, label="Way ID", interactive=False)
                     severity = gr.Number(value=0, label="Accident Severity", interactive=False)
@@ -339,26 +326,13 @@
             camera_severity_rows.append(severity)
             camera_predictions_rows.append(predictions)
             camera_image_rows.append(image)
-    inp_ai_model.change(image_classification.load_model, inp_ai_model, None)
-    demo.load(pathFindingMap,[nodes, ways, inp_start, inp_goals, inp_accident_multiplier, is_show_ways],[map,ways, paths_out]+camera_way_rows+camera_severity_rows+camera_predictions_rows+camera_image_rows)
-    btn.click(pathFindingMap,[nodes, ways, inp_start, inp_goals, inp_accident_multiplier, is_show_ways],[map,ways, paths_out]+camera_way_rows+camera_severity_rows+camera_predictions_rows+camera_image_rows)
-demo.launch()
-=======
-                gr.Textbox(value=str(camers.Index), label="Camera ID", interactive=False)
-                gr.Number(value=camers.way_id, label="Way ID", interactive=True)
-                gr.Image(value=camers.image_path, label="Camera Image", interactive=True)
-    
-    # When file dropdown changes, load and automatically generate path
     file_dropdown.change(
         load_and_generate,
         inputs=[file_dropdown, is_show_ways],
         outputs=[nodes, ways, inp_start, inp_goals, inp_accident_multiplier, map, paths_out]
     )
-    
-    demo.load(pathFindingMap,[nodes, ways, inp_start, inp_goals, inp_accident_multiplier, is_show_ways],[map,ways, paths_out])
-    btn.click(pathFindingMap,[nodes, ways, inp_start, inp_goals, inp_accident_multiplier, is_show_ways],[map,ways, paths_out])
+    inp_ai_model.change(image_classification.load_model, inp_ai_model, None)
+    demo.load(pathFindingMap,[nodes, ways, inp_start, inp_goals, inp_accident_multiplier, is_show_ways],[map,ways, paths_out]+camera_way_rows+camera_severity_rows+camera_predictions_rows+camera_image_rows)
+    btn.click(pathFindingMap,[nodes, ways, inp_start, inp_goals, inp_accident_multiplier, is_show_ways],[map,ways, paths_out]+camera_way_rows+camera_severity_rows+camera_predictions_rows+camera_image_rows)
     btn_clear.click(clearMap,[nodes, ways, inp_start, inp_goals, inp_accident_multiplier, is_show_ways],[map,ways, paths_out])
-
-if __name__ == "__main__":
-    demo.launch()
->>>>>>> aaeccf62
+demo.launch()